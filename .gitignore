--- conflicted
+++ resolved
@@ -24,10 +24,6 @@
 # test results
 .phpunit.result.cache
 
-<<<<<<< HEAD
-# exclude editor cruft
-=======
 # ignore editor settings
 .zed
->>>>>>> cf0e85e4
 .phpactor.json