--- conflicted
+++ resolved
@@ -10,13 +10,6 @@
   auth: bearer
 }
 
-<<<<<<< HEAD
-auth:apikey {
-  key: Authorization
-  value: Bearer {{google_id_token}}
-  placement: header
-=======
 auth:bearer {
   token: {{GOOGLE_OAUTH2_ID_TOKEN}}
->>>>>>> e4718fe9
 }