--- conflicted
+++ resolved
@@ -12,7 +12,6 @@
 $session = new Session();
 
 try {
-<<<<<<< HEAD
 	//switch on the request method
 	switch($_SERVER['REQUEST_METHOD']) {
 		case 'GET':     // List
@@ -22,37 +21,15 @@
 			);
 
 			$card_types = $service->readAll();
-=======
-	switch($_SERVER['REQUEST_METHOD']) {
-		case 'GET':     // List
-			$session->require_authorization(Permission::LIST_CARD_TYPES);
-
-			$model = new CardTypeModel(Config::config());
-			$card_types = $model->search();
->>>>>>> 44e8458b
 			$transformer = new CardTypeTransformer();
 			ResponseHandler::render($card_types, $transformer);
 		break;
 	}
-<<<<<<< HEAD
-} catch (AuthenticationException $ae) {
-	http_response_code(401);
-	die($session->ERROR_NOT_AUTHENTICATED);
-} catch (AuthorizationException $aue) {
-	http_response_code(403);
-	die($aue->getMessage());
-} catch (Throwable $t) {
-	http_response_code(500);
-	$message = $t->getMessage();
-	if (empty($message)) {
-		$message = 'We experienced issues communicating with the database';
-=======
 } catch(Throwable $t) {
 	ResponseHandler::setResponseCode($t);
 	$message = $t->getMessage();
 	if (empty($message)) {
 		$message = ResponseHandler::GENERIC_ERROR_MESSAGE;
->>>>>>> 44e8458b
 	}
 	die($message);
 }