import { SessionTimeOutError } from './SessionTimeOutError.js';
import { APIKey } from './APIKey.js';
import { Card } from './Card.js';
import { Charge } from './Charge.js';
import { ChargePolicy } from './ChargePolicy.js';
import { Equipment } from './Equipment.js';
import { EquipmentType } from './EquipmentType.js';
import { Location } from './Location.js';
import { LoggedEvent } from './LoggedEvent.js';
import { Payment } from './Payment.js';
import { Role } from './Role.js';
import { User } from './User.js';
import { CardType } from './CardType.js';

import * as Permission from './Permission.js';

/*
 * In Javascript NULL and undefined values do not respond to .toLowerCase()
 * in fact calling .toLowerCase() on NULL will raise an error stopping
 * script execution which is problematic. lowerCase() is therefore a cover
 * for .toLowerCase() which checks that the value is not falsy before invoking
 * .toLowerCase()
 */
function lowerCase(value) {
	if (value) {
		return value.toLowerCase();
	}
	return value;
}

class Application {
	user = null;

	/**
	 * Instantiate the SPA
	 *
	 * @param {Object} opts - a dictionary of options. Supported keys are:
	 *        {string} defaultRoute - the default route. defaults to '/'
	 *        {string} viewLocation - a url fragment for locating page
	 *                templates. defaults to '/views'
	 */
	constructor(opts) {
		this.routes = [];

		// define the defaults
		this.defaultRoute = "/";
		this.viewLocation = "/views";

		// redirect to default route if none defined
		if (location.pathname === "") {
			history.pushState("data", this.defaultRoute, this.defaultRoute);
		}

		// override the defaults
		if (opts) {
			this.defaultRoute =
				typeof opts.defaultRoute !== "undefined"
					? opts.defaultRoute
					: this.defaultRoute;
			this.viewLocation =
				typeof opts.viewLocation !== "undefined"
					? opts.viewLocation
					: this.viewLocation;
		}

		let self = this;
		// hook up events
		document.addEventListener(
			"click",
			(event) => {
				if (
					event.target.matches("a[href], a[href] *")
					&& !event.target.matches("a[download]")
				) {
					// walk up the tree until we find the href
					let element = event.target;
					while (element instanceof HTMLElement) {
						if (element.href) {
							if (
								element.href.startsWith(location.host) ||
								element.href.startsWith(
									location.protocol + "//" + location.host,
								)
							) {
								// staying in application
								event.preventDefault();
								let url = element.href
									.replace("http://", "")
									.replace("https://", "")
									.replace(location.host, "");
								let text = document.title;
								if (
									element.title instanceof String &&
									element.title != ""
								) {
									text = element.title;
								} else if (
									event.target.title instanceof String &&
									event.target.title != ""
								) {
									text = event.target.title;
								}
								history.pushState({}, text, element.href);
								self.navigate(url);
							} // else do nothing so browser does the default thing ie browse to new location
							return;
						} else {
							element = element.parentElement;
						}
					}
				} // else not a link; ignore
			},
			false,
		);

		// pop state
		window.onpopstate = (e) => {
			self.navigate(location.pathname);
		};
	}

	/**
	 * handle navigation events routing to a "route" if one is defined which
	 * matches the specified pathname
	 *
	 * @param {string} pathname the uri to change to
	 */
	navigate(pathname) {
		if (this.onnavigate) {
			this.onnavigate(pathname);
		}

		// if no path, go to default
		if (!pathname || pathname === "/") {
			pathname = this.defaultRoute;
		}

		let hashParts = pathname.split("/");
		let params = {};
		for (let i = 0, len = this.routes.length; i < len; i++) {
			if (typeof this.routes[i].pattern === "string") {
				let routeParts = this.routes[i].pattern.split("/");
				let thisRouteMatch = true;

				// if segment count is not equal the pattern will not match
				if (routeParts.length !== hashParts.length) {
					thisRouteMatch = false;
				} else {
					for (let x = 0; x < routeParts.length; x++) {
						// A wildcard is found, lets break and return what we have already
						if (routeParts[x] === "*") {
							break;
						}

						// if not optional params we check it
						if (routeParts[x].substring(0, 1) !== ":") {
							if (
								lowerCase(routeParts[x]) !==
								lowerCase(hashParts[x])
							) {
								thisRouteMatch = false;
							}
						} else {
							// this is an optional param that the user will want
							let partName = routeParts[x].substring(1);
							params[partName] = hashParts[x];
						}
					}
				}

				// if route is matched
				if (thisRouteMatch === true) {
					return this.routes[i].handler(params);
				}
			} else {
				if (pathname.substring(1).match(this.routes[i].pattern)) {
					return this.routes[i].handler({
						hash: pathname.substring(1).split("/"),
					});
				}
			}
		}

		// no routes were matched. try defaultRoute if that is not the route being attempted
		if (this.defaultRoute != pathname) {
			history.pushState("data", "home", this.defaultRoute);
			this.navigate(this.defaultRoute);
		} // else we should perhaps implement an error route?
	}

	/**
	 * Render a template into a specified HTMLElement node
	 *
	 * @param {HTMLElement|string} an element node or a string specifying an
	 *      HTMLElement node e.g. '#content' for <div id="content"></div>
	 * @param {string} view - the name of an .mst file in the views location
	 *      to use as a template
	 * @param {?object} params - additional parameters for the Mustache template
	 *      renderer
	 * @param {?object} options - a dictionary of options. supported keys:
	 *      {array<string>} tags - a list of delimiters for Mustache to use
	 *      {bool} append - if true then new content to the element's contents
	 *            otherwise replace the contents of element with the render
	 *            output. Default: false
	 * @param {?function} callback - a callback function to invoke once the
	 *      template has been rendered into place
	 */
	render(element, view, params, options, callback) {
		let destination = null;
		if (element instanceof HTMLElement) {
			destination = element;
		} else {
			destination = document.querySelector(element);
		}
		if (!params) {
			params = {};
		}
		if (!options) {
			options = {};
		}
		if (typeof options.tags === "undefined") {
			Mustache.tags = ["{{", "}}"];
		} else {
			Mustache.tags = options.tags;
		}
		if (typeof options.append === "undefined") {
			options.append = false;
		}

		let url = this.viewLocation + "/" + view.replace(".mst", "") + ".mst";
		fetch(url)
			.then((response) => {
				return response.text();
			})
			.then((template) => {
				if (options.append === true) {
					destination.innerHTML += Mustache.render(template, params);
				} else {
					while (destination.firstChild) {
						destination.removeChild(destination.firstChild);
					}
					destination.innerHTML = Mustache.render(template, params);
				}
				if (callback instanceof Function) {
					callback();
				}
			});
	}

	/**
	 * Add a route to the SPA
	 *
	 * @param {string} pattern - a pattern string that if matched to the URI
	 *      will cause the specified handler to be invoked
	 * @param {function} handler - a callback function to invoke when the user
	 *      navigates to this route.
	 */
	route(pattern, handler) {
		// should check if pattern is already routed and if so
		// throw error or overwrite?
		this.routes.push({ pattern: pattern, handler: handler });
	}

	/**
	 * clear all routes currently configured useful if transitioning between
	 * authenticated and unauthenticated states
	 */
	flush() {
		this.routes = [];
	}

	/**
	 * handleError takes action based on the error reported.
	 *
	 * @param {*} error - the error being reported typically from the fetch API
	 *        but could also be a {string} message to report to the user
	 */
	handleError(error) {
		if(error instanceof SessionTimeOutError) {
			this.render("#main", "session_time_out");
			this.render("#page-menu", "unauthenticated/menu");
		} else {
			this.render("#main", "error", {"error": error});
		}
	}

	/**
	 * Private utility method for setting up routes when application is
	 * configured with an authenticated user
	 *
	 * @private
	 */
	#init_routes_for_authenticated_user() {
		this.flush();

		let manage_icons = {
			cards: false,
			equipment: false,
			equipment_types: false,
			locations: false,
			users: false
		}
		let report_icons = {
			logs: false
		}
		let system_icons = {
			api_keys: false,
			roles: false
		}
		let home_icons = {
			manage: null,
			reports: null,
			system: null
		};

		// User needs CREATE_API_KEY Permission to make use of /api-keys/add route
		if(this.user.has_permission(Permission.CREATE_API_KEY)) {
			this.route("/api-keys/add", _ => {
				this.render("#main", "authenticated/api-keys/add", {}, {}, () => {
					document
						.getElementById("add-api-key-form")
						.addEventListener("submit", (e) => this.add_api_key(e));
				});
			});
		}

		// User needs LIST_API_KEYS Permission to make use of /api-keys route
		if(this.user.has_permission(Permission.LIST_API_KEYS)) {
			if(!home_icons.system) { home_icons.system = system_icons }
			home_icons.system.api_keys = true;
			this.route("/api-keys", _ => {
				APIKey.list().then(keys => {
					this.render("#main", "authenticated/api-keys/list", {"keys": keys});
				}).catch(e => this.handleError(e));
			});
		}

		// User needs READ_API_KEY to make use of /api-keys/id
		if(this.user.has_permission(Permission.READ_API_KEY)) {
			// User needs MODIFY_API_KEY to make use of /api-keys/id for editing
			this.route("/api-keys/:id", params => this.read_api_key(params.id, this.user.has_permission(Permission.MODIFY_API_KEY), this.user.has_permission(Permission.DELETE_API_KEY)));
		}

		// User needs CREATE_CARD Permission to make use of /cards/add route
		if(this.user.has_permission(Permission.CREATE_CARD)) {
			this.route("/cards/add", _ => {
				let p1 = CardType.list();
				let p2 = User.list();
				let p3 = EquipmentType.list();

				Promise.all([p1, p2, p3]).then(values => {
					this.render('#main', "authenticated/cards/add", {"types": values[0], "users": values[1], "equipment_types": values[2]}, {}, () => {
						let form = document.getElementById("add-card-form");
						form.addEventListener("submit", (e) => { app.add_card(e); });
						let equipment_type_selector_label = document.getElementById("equipment_type_id_label");
						let equipment_type_selector = document.getElementById("equipment_type_id");
						let user_selector_label = document.getElementById("user_id_label");
						let user_selector = document.getElementById("user_id");
						let user_id_input = document.getElementById("user_id_input");
						equipment_type_selector_label.style.display = "none";
						equipment_type_selector.style.display = "none";
						equipment_type_selector.disabled = true;
						equipment_type_selector.required = false;
						user_selector_label.style.display = "none";
						user_selector.style.display = "none";
						user_id_input.style.display = "none";
						user_selector.disabled = true;
						user_selector.required = false;
						let type_id_selector = document.getElementById("type_id");
						type_id_selector.addEventListener('change', (event) => {
							this.card_options_selector(event.target.value);
						});
					});
				}).catch(e => this.handleError(e));
			});
		}

		// User needs LIST_CARDS Permission to make use of /cards route
		if(this.user.has_permission(Permission.LIST_CARDS)) {
			if(!home_icons.manage_icons) { home_icons.manage_icons = manage_icons }
			home_icons.manage_icons.cards = true;
			this.route("/cards", _ => {
				Card.list().then(cards => {
					this.render("#main", "authenticated/cards/list", {"cards": cards});
				}).catch(e => this.handleError(e));
			});
		}

		// User needs READ_CARD to make use of /cards/id
		if(this.user.has_permission(Permission.READ_CARD)) {
			// User needs MODIFY_CARD to make use of /cards/id for editing
			this.route("/cards/:id", params => {
				this.read_card(params.id, this.user.has_permission(Permission.MODIFY_CARD));
			});
		}

		// User needs CREATE_EQUIPMENT Permission to make use of /equipment/add route
		if(this.user.has_permission(Permission.CREATE_EQUIPMENT)) {
			this.route("/equipment/add", _ => {
				let p1 = EquipmentType.list();
				let p2 = Location.list();

				Promise.all([p1, p2]).then(values => {
					this.render("#main", "authenticated/equipment/add", {"types": values[0], "locations": values[1]}, {}, () => {
						document
							.getElementById("add-equipment-form")
							.addEventListener("submit", (e) => { this.add_equipment(e); });
					});
				}).catch(e => this.handleError(e));
			});
		}

		// User needs LIST_EQUIPMENT Permission to make use of /equipment route
		if(this.user.has_permission(Permission.LIST_EQUIPMENT)) {
			if(!home_icons.manage) { home_icons.manage = manage_icons }
			home_icons.manage.equipment = true;
			this.route("/equipment", _ => {
				// get search params if any
				let search = {};
				let searchParams = (new URL(document.location)).searchParams;
				for(let p of searchParams) {
					if(0 < p[1].length) {
						search[p[0]] = p[1];
					}
				}
				if(0 < Object.keys(search).length) {
					search.customized = true;
				} else {
					// js treats an object with no attributes as falsy
					// fool js by setting a value any value :)
					search.customized = false;
				}

				Equipment.list(searchParams.toString()).then(equipment => {
					this.render(
						"#main",
						"authenticated/equipment/list",
						{
							"equipment": equipment,
							"search":search,
							"create_equipment_permission": this.user.has_permission(Permission.CREATE_EQUIPMENT)
						},
						{},
						() => {
							this.set_icon_colors(document);
						}
					);
				}).catch(e => this.handleError(e));
			});
		}

		// User needs READ_EQUIPMENT to make use of /api-keys/id
		if(this.user.has_permission(Permission.READ_EQUIPMENT)) {
			// User needs MODIFY_EQUIPMENT to make use of /equipment/id for editing
			this.route("/equipment/:id", params => this.read_equipment(params.id, this.user.has_permission(Permission.MODIFY_EQUIPMENT)));
		}

		// User needs CREATE_EQUIPMENT_TYPE Permission to make use of /equipment-types/add route
		if(this.user.has_permission(Permission.CREATE_EQUIPMENT_TYPE)) {
			this.route("/equipment-types/add", _ => {
				ChargePolicy.list().then(charge_policies => {
					this.render("#main", "authenticated/equipment-types/add", {"charge_policies":charge_policies}, {}, () => {
						document
							.getElementById("add-equipment-type-form")
							.addEventListener("submit", (e) => this.add_equipment_type(e));
					});
				}).catch(e => this.handleError(e));
			});
		}

		// User needs LIST_EQUIPMENT_TYPES Permission to make use of /equipment-types route
		if(this.user.has_permission(Permission.LIST_EQUIPMENT_TYPES)) {
			if(!home_icons.manage) { home_icons.manage = manage_icons }
			home_icons.manage.equipment_types = true;
			this.route("/equipment-types", _ => {
				EquipmentType.list().then(types => {
					this.render("#main", "authenticated/equipment-types/list", {"types": types, "create_equipment_type_permission": this.user.has_permission(Permission.CREATE_EQUIPMENT_TYPE)});
				}).catch(e => this.handleError(e));
			});
		}

		// User needs READ_EQUIPMENT_TYPE to make use of /equipment-types/id
		if(this.user.has_permission(Permission.READ_EQUIPMENT_TYPE)) {
			// User needs MODIFY_EQUIPMENT_TYPE to make use of /equipment-types/id for editing
			this.route("/equipment-types/:id", params => this.read_equipment_type(params.id, this.user.has_permission(Permission.MODIFY_EQUIPMENT_TYPE)));
		}

		// User needs CREATE_LOCATION Permission to make use of /locations/add route
		if(this.user.has_permission(Permission.CREATE_LOCATION)) {
			this.route("/locations/add", _ => {
				this.render("#main", "authenticated/locations/add", {}, {}, () => {
					document
						.getElementById("add-location-form")
						.addEventListener("submit", (e) => this.add_location(e));
				});
			});
		}

		// User needs LIST_LOCATIONS Permission to make use of /locations route
		if(this.user.has_permission(Permission.LIST_LOCATIONS)) {
			if(!home_icons.manage) { home_icons.manage = manage_icons }
			home_icons.manage.locations = true;
			this.route("/locations", _ => {
				Location.list().then(locations => {
					this.render("#main", "authenticated/locations/list", {"locations": locations, "create_location_permission": this.user.has_permission(Permission.CREATE_LOCATION)});
				}).catch(e => this.handleError(e));
			});
		}

		// User needs READ_LOCATION to make use of /locations/id
		if(this.user.has_permission(Permission.READ_LOCATION)) {
			// User needs MODIFY_LOCATION to make use of /locations/id for editing
			this.route("/locations/:id", params => this.read_location(params.id, this.user.has_permission(Permission.MODIFY_LOCATION)));
		}

		// User needs LIST_LOGS Permission to make use of /locations route
		if(this.user.has_permission(Permission.LIST_LOGS)) {
			if(!home_icons.reports) { home_icons.reports = report_icons }
			home_icons.reports.logs = true;
			this.route("/logs", _ => this.list_log({}));
		}

		// User needs CREATE_PAYMENT Permission to make use of /users/{id}/add_payment route
		if(this.user.has_permission(Permission.CREATE_PAYMENT)) {
			this.route("/users/:id/add_payment", params => {
				User.read(params.id).then(user => {
					this.render("#main", "authenticated/users/add_payment", {"user":user}, {}, () => {
						document
							.getElementById("add-payment-form")
							.addEventListener("submit", (e) => this.confirm_payment(user, e));
					});
				}).catch(e => this.handleError(e));
			});
		}

		// User needs CREATE_ROLE Permission to make use of /roles/add route
		if(this.user.has_permission(Permission.CREATE_ROLE)) {
			this.route("/roles/add", _ => {
				Permission.list().then(permissions => {
					this.render("#main", "authenticated/roles/add", { "possible_permissions":permissions }, {}, () => {
						document
							.getElementById("add-role-form")
							.addEventListener("submit", (e) => this.add_role(e));
					});
				}).catch(e => this.handleError(e));
			});
		}

		// User needs LIST_ROLES Permission to make use of /roles route
		if(this.user.has_permission(Permission.LIST_ROLES) && this.user.has_permission(Permission.VIEW_ROLES)) {
			if(!home_icons.system) { home_icons.system = system_icons }
			home_icons.system.roles = true;
			this.route("/roles", _ => {
				Role.list().then(roles => {
					this.render("#main", "authenticated/roles/list", {"roles":roles});
				}).catch(e => this.handleError(e));
			});
		}

		// User needs READ_ROLE to make use of /roles/id
		if(this.user.has_permission(Permission.READ_ROLE) && this.user.has_permission(Permission.VIEW_ROLES)) {
			// User needs MODIFY_ROLE to make use of /roles/id for editing
			this.route("/roles/:id", params => this.read_role(params.id, this.user.has_permission(Permission.MODIFY_ROLE), this.user.has_permission(Permission.DELETE_ROLE)));
		}

		// User needs CREATE_USER Permission to make use of /users/add and /users/import routes
		if(this.user.has_permission(Permission.CREATE_USER)) {
			this.route("/users/add", _ => {
				let p0 = EquipmentType.list();
				let p1 = Role.list();

				Promise.all([p0,p1]).then(values => {
					this.render("#main", "authenticated/users/add", {"equipment_types":values[0], "roles":values[1]}, {}, () => {
						document
							.getElementById("add-user-form")
							.addEventListener("submit", (e) => this.add_user(e));
					});
				}).catch(e => this.handleError(e));
			});

			this.route("/users/import", _ => {
				this.render("#main", "authenticated/users/import", {}, {}, () => {
					document
						.getElementById("import-user-form")
						.addEventListener("submit", (e) => this.import_users(e));
				});
			});
		}

		// User needs LIST_USERS Permission to make use of /users route
		if(this.user.has_permission(Permission.LIST_USERS)) {
			if(!home_icons.manage) { home_icons.manage = manage_icons }
			home_icons.manage.users = true;
			this.route("/users", _ => {
				this.list_users({search: {}});
			});
		}

		// User needs READ_USER to make use of /users/id
		if(this.user.has_permission(Permission.READ_USER)) {
			// User needs MODIFY_USER to make use of /users/id for editing user attributes eg email address
			// User needs CREATE_EQUIPMENT_AUTHORIZATION or DELETE_EQUIPMENT_AUTHORIZATION to manage authorizations
			this.route("/users/:id", params => this.read_user(params.id, this.user.has_permission(Permission.MODIFY_USER),
				this.user.has_permission(Permission.CREATE_EQUIPMENT_AUTHORIZATION) | this.user.has_permission(Permission.DELETE_EQUIPMENT_AUTHORIZATION),
				this.user.has_permission(Permission.MODIFY_ROLE), this.user.has_permission(Permission.CREATE_PAYMENT)));
		}

		if(this.user.has_permission(Permission.READ_OWN_USER)) {
			this.route("/profile", _ => {
				let p0 = User.read(this.user.id);
				let p1 = Charge.list("user_id=" + this.user.id);
				let p2 = Payment.list("user_id=" + this.user.id);
				let p3 = EquipmentType.list();

				Promise.all([p0, p1, p2, p3]).then(values => {
					let user = values[0];
					let ledger = values[1].concat(values[2]).map(e => {
						e.ts = new Date(e.time);
						return e;
					}).sort((a,b) => {
						return a.ts - b.ts
					});

					let formatter = new Intl.NumberFormat('en-US', {
						style: 'currency',
						currency: 'USD'
					});

					let total_charges = values[1].map(e => Number.parseFloat(e.amount)).reduce((a, c) => a + c, 0.0);
					let total_payments = values[2].map(e => Number.parseFloat(e.amount)).reduce((a, c) => a + c, 0.0);
					let total_balance = formatter.format(Number(Math.round((total_payments - total_charges)+'e2')+'e-2'));
					let authorized_equipment_types = values[3].filter(type => user.authorizations.includes(type.id));

					ledger = ledger.reduce(function(new_ledger, transaction) {
						transaction.amount = parseFloat(transaction.amount);
						if("charge_policy" in transaction) {
							transaction.amount *= -1;
						}

						if(new_ledger.length > 0) {
							transaction.balance = new_ledger[new_ledger.length-1].balance + transaction.amount;
						} else {
							transaction.balance = transaction.amount;
						}

						new_ledger.push(transaction);
						return new_ledger;
					}, []).map((transaction) => {
						transaction.balance = formatter.format(transaction.balance);
						transaction.amount = formatter.format(transaction.amount);
						return transaction;
					});

					this.render("#main", "authenticated/profile", {
						"total_balance": total_balance,
						"equipment_type": authorized_equipment_types,
						"ledger": ledger,
						"user": user
					}, {}, () => {
						let transaction_button = null;
						transaction_button = document.getElementById("transaction-button");
						if(transaction_button) {
							transaction_button.addEventListener("click", (e) => {this.toggle_transactions();});
						}
						if(values[1].length + values[2].length > 20) {
							this.toggle_transactions();
						}
					});
				}).catch(e => this.handleError(e));
			});

			this.route("/profile/set_pin", _ => {
				this.render("#main", "authenticated/set_pin", {}, {}, () => {
					document
						.getElementById("set-pin-form")
						.addEventListener("submit", (e) => this.set_pin(e));
				});
			});
		}

		// Everyone gets a home route; what it presents them is controlled by home_icons
		this.route("/", _ => {
			this.render("#main", "authenticated/top-menu", {"features":home_icons});
		});
	}

	/**
	 * Private utility method for setting up routes when application is
	 * configured without an authenticated user
	 *
	 * @private
	 */
	#init_routes_for_unauthenticated_user() {
		this.flush();
		this.route("/", _params => {
			Equipment.list().then(equipment => {
				this.render("#main", "unauthenticated/availability", {"equipment": equipment}, {}, () => {
					this.set_icon_colors(document);
				});
			}).catch(e => this.handleError(e));
		});
	}

	/**
	 * Set the current user
	 *
	 * @param User|null user - the authenticated user or null if no authenticated user
	 */
	set_user(user) {
		if(user) {
			// Transition to authenticated user session
			this.user = user;
			this.#init_routes_for_authenticated_user();
			this.render("#page-menu", "authenticated/menu", {"user": user});
			this.navigate(location.pathname); // need to explicitly update content
		} else {
			// Transition to unauthenticated session
			this.user = null;
			document.getElementById("page-menu").innerHTML = "";
			this.#init_routes_for_unauthenticated_user();
			this.render("#page-menu", "unauthenticated/menu", {});
			this.navigate(location.pathname);
		}
	}

	/**
	 * Helper which iterates the fields in a form creating an object
	 * which has key value pairs corresponding to the name and value
	 * of the fields with a name attribute.
	 *
	 * If name is of the form
	 * "foo.bar" then the value will be nested as ret["foo"]["bar"]
	 *
	 * @param HTMLFormElement form - the form from which to retrieve data
	 * @return Object - an object with an attribute for each form input or
	 *     group of inputs.
	 */
	get_form_data(form) {
		// should check that form is a form

		let data = {};
		for(let i = 0, len = form.elements.length; i < len; i++) {
			let field = form.elements[i];
			if(field.hasAttribute("name")) {
				let parts = field.name.split('.').reverse();
				let key = parts.pop();
				if(1 == parts.length && field.hasAttribute("type") && "checkbox" == field.type) {
					if(undefined === data[key]) {
						data[key] = [];
					}
					if(field.checked) {
						data[key].push(parts.pop());
					}
				} else {
					// checkboxes are weird they have a checked property
					if(field.hasAttribute("type") && "checkbox" == field.type) {
						if(field.checked) {
							data[key] = true;
						} else {
							data[key] = false;
						}
					} else {
						// text inputs, selects, radio buttons have a value property
						data[key] = field.value;
					}
				}
			}
		}

		return data;
	}

	/**
	 * Callback that handles adding an api key to the backend. Bound
<<<<<<< HEAD
	 * to the form.submit() for the view
=======
	 * to the form.submit() in render() for the view
>>>>>>> c2ae29e7
	 *
	 * @param {Event} event - the form submission event
	 */
	add_api_key(event) {
		event.preventDefault();
		let data = this.get_form_data(event.target);

		APIKey.create(data).then(_ => {
			this.navigate("/api-keys");
			// notify user of success
		}).catch(e => this.handleError(e));
	}

	/**
	 * Callback that handles deleting an api key from the backend. Bound to the
	 * delete button in the View API Key view [views/admin/api-keys/view.mst]
	 *
	 * @param {string} id - the numeric id as a string of the key to delete
	 */
	delete_api_key(id) {
		if(window.confirm("Are you sure you want to delete the API key")) {
			APIKey.delete(id).then(_ => {
				this.navigate("/api-keys")
			}).catch(e => this.handleError(e));
		}
	}

	/**
	 * Helper method to view an api key.
	 *
	 * @param {Integer} id - the unique id of the api key to view
	 * @param {bool} editable - whether to show controls for editing the api key.
	 * @param {bool} deletable - whether to show controls for deleting the api key.
	 */
	read_api_key(id, editable, deletable) {
		APIKey.read(id).then(key => {
			this.render("#main", "authenticated/api-keys/view", {"key":key, "editable":editable, "deletable":deletable}, {}, () => {
				document
					.getElementById("edit-api-key-form")
					.addEventListener("submit", (e) => { this.update_api_key(id, e); });
				document
					.getElementById("delete-api-key-button")
					.addEventListener("click", _ => { this.delete_api_key(id); });
			});
		}).catch(e => this.handleError(e));
	}

	/**
	 * Callback that handles updating cards on backend. Bound
<<<<<<< HEAD
	 * to the form.submit() for the view.
=======
	 * to the form.submit() in render() for the view.
>>>>>>> c2ae29e7
	 *
	 * @param {Integer} id - the unique id of the location to modify
	 * @param {Event} event - the form submission event
	 */
	update_api_key(id, event) {
		event.preventDefault();
		let data = this.get_form_data(event.target);

		APIKey.modify(id, data).then(_ => {
			this.navigate("/api-keys");
			// notify user of success
		}).catch(e => this.handleError(e));
	}

	/**
	 * Callback that handles adding a card to the backend. Bound
<<<<<<< HEAD
	 * to the form.submit() for the view
=======
	 * to the form.submit() in render() for the view
>>>>>>> c2ae29e7
	 *
	 * @param {Event} event - the form submission event
	 */
	add_card(event) {
		event.preventDefault();
		let data = this.get_form_data(event.target);

		Card.create(data).then(_data => {
			this.navigate("/cards");
			// notify user of success
		}).catch(e => this.handleError(e));
	}

	read_card(id) {
		let p0 = Card.read(id);
		let p1 = CardType.list();
		let p2 = User.list();
		let p3 = EquipmentType.list();

		Promise.all([p0]).then(values => {
			this.render("#main", "authenticated/cards/view", {"card": values[0]});
		}).catch(e => this.handleError(e));
	}

	list_cards(params, auth_level) {
		let queryString = Object.keys(params).map(key => key + '=' + params[key]).join('&');

		Card.list(queryString).then(cards => {
			this.render('#main', "authenticated/cards/list", {"cards": cards});
		}).catch(e => this.handleError(e));
	}

	search_cards(search_form, auth_level) {
		let search = {};
		let searchParams = this.get_form_data(search_form);
		let keys = Object.getOwnPropertyNames(searchParams);

		for(let k of keys) {
			if(0 < searchParams[k].length || ("boolean" == typeof(searchParams[k]) && searchParams[k])) {
				search[k] = searchParams[k];
			}
		}

		if(0 < Object.keys(search).length) {
			this.list_cards({"search": search.card_id}, auth_level);
		}
	}

	/**
	 * Callback that handles updating charges on backend. Bound
<<<<<<< HEAD
	 * to the form.submit() for the view.
=======
	 * to the form.submit() in render() for the view.
>>>>>>> c2ae29e7
	 */
	update_charge(charge, event) {
		event.preventDefault();
		let data = this.get_form_data(event.target);

		fetch("/api/charges.php?id=" + charge.id, {
			body: JSON.stringify(data),
			credentials: "include",
			headers: {
				"Content-Type": "application/json"
			},
			method: "POST"
		}).then(response => {
			if(response.ok) {
				return response.json();
			} else if(403 == response.status) {
				throw new SessionTimeOutError();
			}

			throw "API was unable to save charge";
		}).then(_data => {
			this.navigate("/charges");
			// notify user of success
		}).catch(e => this.handleError(e));
	}

	/**
	 * Callback that handles adding equipment to the backend. Bound
<<<<<<< HEAD
	 * to the form.submit() for the view
=======
	 * to the form.submit() in render() for the view
>>>>>>> c2ae29e7
	 *
	 * @param {Event} event - the form submission event
	 */
	add_equipment(event) {
		event.preventDefault();
		let data = this.get_form_data(event.target);

		Equipment.list().then(equipment_list => {

			let contains = equipment_list.reduce((accumulator, equipment) => ((equipment.mac_address === data.mac_address) || accumulator), false);

			if(contains) {
				this.handleError(Error('Cannot save equipment. MAC address already exists.'));
			} else {
				Equipment.create(data).then(_data => {
					this.navigate("/equipment");
					// notify user of success
				}).catch(e => this.handleError(e));
			}
		});
	}

	/**
	 * Helper method to view an equipment.
	 *
	 * @param {Integer} id - the unique id of the equipment to view
	 * @param {bool} editable - whether to show controls for editing the equipment.
	 */
	read_equipment(id, editable) {

		let p1 = EquipmentType.list();
		let p2 = Location.list();
		let p3 = null;
		Equipment.read(id).then(value => {
			p3 = User.list("equipment_id="+value.type_id);

			Promise.all([p1, p2, p3]).then(values => {
				let equipment = value;
				equipment["service_hours"] = Math.floor(equipment["service_minutes"] / 60) + "h " + equipment["service_minutes"] % 60 + "min";
				let authorized_users = values[2];

				this.render("#main", "authenticated/equipment/view", {
					"equipment": equipment,
					"users": authorized_users,
					"types": values[0],
					"default_type" : values[0].find(type => type.id == value.type_id).name,
					"locations": values[1],
					"default_location" : values[1].find(location => location.id == value.location_id).name,

					"editable":editable}, {}, () => {

					// Commented out since they were preventing a default value from being shown
					// document.getElementById("type_id").value = values[0].type_id;
					// document.getElementById("location_id").value = values[0].location_id;

					document.getElementById("edit-equipment-form").addEventListener("submit", (e) => { this.update_equipment(id, e, equipment); });

					this.set_icon_colors(document);
				});
			})
		}).catch(e => this.handleError(e));
	}

	/**
	 * Callback that handles updating equipment on backend. Bound
<<<<<<< HEAD
	 * to the form.submit() for the view.
=======
	 * to the form.submit() in render() for the view.
>>>>>>> c2ae29e7
	 *
	 * @param {Integer} id - the unique id of the equipment to modify
	 * @param {Event} event - the form submission event
	 */
	update_equipment(id, event) {
		event.preventDefault();
		let data = this.get_form_data(event.target);


		Equipment.list().then(equipment_list => {
			equipment_list = equipment_list.filter((equipment) => (equipment.id != id));

			let contains = equipment_list.reduce((accumulator, equipment) => ((equipment.mac_address === data.mac_address) || accumulator), false);

			if(contains) {
				this.handleError(Error('Cannot save equipment. MAC address already exists.'));
			} else {
				Equipment.modify(id, data).then(_ => {
					history.pushState("", "", "/equipment");
					this.navigate("/equipment");
					// notify user of success
				}).catch(e => this.handleError(e));
			}
		});
	}

	/**
	 * Callback that handles adding an equipment type to the backend.
<<<<<<< HEAD
	 * Bound to the form.submit() for the view
=======
	 * Bound to the form.submit() in render() for the view
>>>>>>> c2ae29e7
	 *
	 * @param {Event} event - the form submission event
	 */
	add_equipment_type(event) {
		event.preventDefault();
		let data = this.get_form_data(event.target);

		EquipmentType.create(data).then(_ => {
			this.navigate("/equipment-types");
			// notify user of success
		}).catch(e => this.handleError(e));
	}

	/**
	 * Helper method to view an equipment type.
	 *
	 * @param {Integer} id - the unique id of the equipment type to view
	 * @param {bool} editable - whether to show controls for editing the equipment type.
	 */
	read_equipment_type(id, editable) {
		let p0 = EquipmentType.read(id);
		let p1 = ChargePolicy.list();
		let p2 = User.list("equipment_id="+id);

		Promise.all([p0,p1,p2]).then(values => {
			let type = values[0];
			this.render("#main", "authenticated/equipment-types/view", {
					"type":type,
					"charge_policies":values[1],
					"editable": editable,
					"users": values[2]
				}, {}, () => {
				document.getElementById("charge_policy_id").value = type.charge_policy_id;
				document
					.getElementById("edit-equipment-type-form")
					.addEventListener("submit", (e) => { this.update_equipment_type(id, e); });
			});
		}).catch(e => this.handleError(e));
	}

	/**
	 * Callback that handles updating an equipment type on backend.
<<<<<<< HEAD
	 * Bound to the form.submit() for the view.
=======
	 * Bound to the form.submit() in render() for the view.
>>>>>>> c2ae29e7
	 *
	 * @param {Integer} id - the unique id of the location to modify
	 * @param {Event} event - the form submission event
	 */
	update_equipment_type(id, event) {
		event.preventDefault();
		let data = this.get_form_data(event.target);

		EquipmentType.modify(id, data).then(_ => {
			this.navigate("/equipment-types");
			// notify user of success
		}).catch(e => this.handleError(e));
	}

	/**
	 * Callback that handles adding a location to the backend. Bound
<<<<<<< HEAD
	 * to the form.submit() for the view
=======
	 * to the form.submit() in render() for the view
>>>>>>> c2ae29e7
	 *
	 *  @param {Event} event - the form submission event
	 */
	add_location(event) {
		event.preventDefault();
		let data = this.get_form_data(event.target);

		Location.create(data).then(_ => {
			this.navigate("/locations");
			// notify user of success
		}).catch(e => this.handleError(e));
	}

	/**
	 * Helper method to view a location.
	 *
	 * @param {Integer} id - the unique id of the location to view
	 * @param {bool} editable - whether to show controls for editing the location.
	 */
	read_location(id, editable) {
		let p0 = Location.read(id);
		let p1 = Equipment.list("location_id=" + id);

		Promise.all([p0,p1]).then(values => {
			this.render("#main", "authenticated/locations/view", {"location": values[0], "equipment": values[1], "editable": editable}, {}, () => {
				document
					.getElementById("edit-location-form")
					.addEventListener("submit", (e) => { this.update_location(id, e); });
			});
		}).catch(e => this.handleError(e));
	}

	/**
	 * Callback that handles updating a location on backend. Bound
<<<<<<< HEAD
	 * to the form.submit() for the view.
=======
	 * to the form.submit() in render() for the view.
>>>>>>> c2ae29e7
	 *
	 * @param {Integer} id - the unique id of the location to modify
	 * @param {Event} event - the form submission event
	 */
	update_location(id, event) {
		event.preventDefault();
		let data = this.get_form_data(event.target);

		Location.modify(id, data).then(_ => {
			this.navigate("/locations");
			// notify user of success
		}).catch(e => this.handleError(e));
	}

	/**
	 * Retrieve the log and optionally filter it. By default, a filter is applied
	 * to limit the log to just the past week
	 *
	 * @param {Object} search - a dictionary of filters (keys and the value to
	 *     use when filtering)
	 */
	list_log(search) {
		if(0 < Object.keys(search).length) {
			search.customized = true;
		} else {
			// we will inject a minimal search so we don't pull the entire log by default
			let oneWeekAgo = new Date();
			oneWeekAgo.setDate(oneWeekAgo.getDate() - 7);
			search["after"] = oneWeekAgo.toISOString();
		}
		let queryString = Object.keys(search).map(key => key + '=' + search[key]).join('&');

		let p0 = LoggedEvent.list(queryString);
		let p1 = Equipment.list();
		let p2 = Location.list();
		let p3 = EquipmentType.list();

		Promise.all([p0, p1, p2, p3]).then(values => {
			let equipment_type = null;
			if('equipment_type_id' in search) {
				equipment_type = values[3].filter(e => e.id == search.equipment_type_id)[0];
			}

			if(equipment_type != null) {
				values[1] = values[1].filter(e => e.type == equipment_type.name);
			}

			this.render("#main", "authenticated/logs/list", {"search":search, "log_messages":values[0], "equipment":values[1], "locations":values[2], "equipment-type": values[3], "queryString":queryString}, {}, () => {
				//fix up selects
				if(search.hasOwnProperty("equipment_id")) {
					document.getElementById("equipment_id").value = search.equipment_id;
				}
				if(search.hasOwnProperty("location_id")) {
					document.getElementById("location_id").value = search.location_id;
				}
				if(search.hasOwnProperty("equipment_type_id")) {
					document.getElementById("equipment_type_id").value = search.equipment_type_id;
				}
			});
		}).catch(e => this.handleError(e));
	}

	/**
	 * Retrieves log as currently filtered in csv format and allows user
	 * to save as a CSV file
	 */
	save(search) {
		// let url = '/api/logs.php?' + search;
		let url = '/api/' + search;

		fetch(url, {
			credentials: "include",
			headers: {
				"Accept": "text/csv"
			}
		}).then(response => {
			if(response.ok) {
				return response.text();
			} else if(403 == response.status) {
				throw new SessionTimeOutError();
			}

			throw "API was unable to create report from log";
		}).then(data => {
			let blob = new Blob([data], {type: "text/csv;charset=utf-8"});
			saveAs(blob, "log.csv");    // provided by Eli Grey's FileSaver.js
		}).catch(e => this.handleError(e));
	}

	/**
	 * Called when the search form inputs change. Determines if the form represents
	 * a search and if so calls list_log to run the search and display the results
	 *
	 * @param {HTMLFormElement} search_form - the form encapsulating the inputs
	 *     which the user has used to indicate how they wish the log to be searched/
	 *     filtered
	 */
	search_log(search_form) {
		// look at search params to insure we have a search
		let search = {};
		let searchParams = this.get_form_data(search_form);
		let keys = Object.getOwnPropertyNames(searchParams);
		for(let k of keys) {
			if(0 < searchParams[k].length) {
				search[k] = searchParams[k];
			}
		}

		if(0 < Object.keys(search).length) {
			this.list_log(search);
		}
	}

	/**
	 * Callback that handles adding a payment to the backend. Bound
<<<<<<< HEAD
	 * to the form.submit() for the view
=======
	 * to the form.submit() in render() for the view
>>>>>>> c2ae29e7
	 *
	 * @param {Event} event - the form submission event
	 */
	add_payment(event) {
		event.preventDefault();
		let data = this.get_form_data(event.target);

		Payment.create(data).then(data => {
			this.navigate("/users/" + data.user_id);
			// notify user of success
		}).catch(e => this.handleError(e));
	}

	/**
	 * Callback that handles confirming a payment. Bound to the form.submit()
<<<<<<< HEAD
	 * for the view
=======
	 * in render() for the view
>>>>>>> c2ae29e7
	 *
	 * @param {User} user - the user account for which a payment is being
	 *      confirmed.
	 * @param {Event} event - the form submission event
	 */
	confirm_payment(user, event) {
		event.preventDefault();
		let payment = this.get_form_data(event.target);

		this.render("#main", "authenticated/users/confirm_payment", {"user": user, "payment": payment}, {}, () => {
			document
				.getElementById("confirm-payment-form")
				.addEventListener("submit", (e) => { this.add_payment(e); });
		});
	}

	/**
	 * Callback that handles adding a role to the backend. Bound to the
<<<<<<< HEAD
	 * form.submit() for the view
=======
	 * form.submit() in render() for the view
>>>>>>> c2ae29e7
	 *
	 * @param {Event} event - the form submission event
	 */
	add_role(event) {
		event.preventDefault();
		let data = this.get_form_data(event.target);

		Role.create(data).then(_ => {
			this.navigate("/roles");
			// notify user of success
		}).catch(e => this.handleError(e));
	}

	/**
	 * Callback that handles deleting a role from the backend. Bound to the
	 * delete button in the View API Key view [views/admin/roles/view.mst]
	 *
	 * @param {string} id - the numeric id as a string of the key to delete
	 */
	// _delete_role(id) {
	// 	if(window.confirm("Are you sure you want to delete the Role")) {
	// 		Role.delete(id).then(_ => {
	// 			this.navigate("/roles")
	// 		}).catch(e => this.handleError(e));
	// 	}
	// }

	/**
	 * Helper method to view a role.
	 *
	 * @param {Integer} id - the unique id of the role to view
	 * @param {bool} editable - whether to show controls for editing the role.
	 * @param {bool} deletable - whether to show controls for deleting the role.
	 */
	read_role(id, editable, deletable) {
		let p0 = Role.read(id);
		let p1 = Permission.list();

		Promise.all([p0, p1]).then(values => {
			let role = values[0];
			let permissions = role.permissions;
			role.permissions = permissions.sort((a, b) => a - b).map(p => Permission.name_for_permission(p));

			this.render("#main", "authenticated/roles/view", {"role":role, "possible_permissions":values[1], "editable":editable, "deletable":deletable}, {}, () => {
				for(const permission of permissions) {
					document.getElementById("permissions." + permission).checked = true;
				}
				document
					.getElementById("edit-role-form")
					.addEventListener("submit", (e) => { this.update_role(id, e); });
				// document
				// 	.getElementById("delete-role-button")
				// 	.addEventListener("click", _ => { this._delete_role(id); });
			});
		}).catch(e => this.handleError(e));
	}

	/**
	 * Callback that handles updating roles on backend. Bound
<<<<<<< HEAD
	 * to the form.submit() for the view.
=======
	 * to the form.submit() in render() for the view.
>>>>>>> c2ae29e7
	 *
	 * @param {Integer} id - the unique id of the role to modify
	 * @param {Event} event - the form submission event
	 */
	update_role(id, event) {
		event.preventDefault();
		let data = this.get_form_data(event.target);

		Role.modify(id, data).then(_ => {
			this.navigate("/roles");
			// notify user of success
		}).catch(e => this.handleError(e));
	}

	/**
	 * Callback that handles adding a user to the backend. Bound
<<<<<<< HEAD
	 * to the form.submit() for the view
=======
	 * to the form.submit() in render() for the view
>>>>>>> c2ae29e7
	 *
	 * @param {Event} event - the form submission event
	 */
	add_user(event) {
		event.preventDefault();
		let data = this.get_form_data(event.target);

		User.create(data).then(_ => {
			this.navigate("/users");
			// notify user of success
		}).catch(e => this.handleError(e));
	}

	/**
	 * Callback that handles importing users by sending a request to the backend.
	 * Bound to the form.submit() for the view
	 *
	 * @param {Event} event - the form submission event
	 */
	import_users(event) {
		event.preventDefault();

		const inputs = event.target.getElementsByTagName('input');

		User.import(inputs[0].files[0]).then(_ => {
			this.navigate("/users");
		}).catch(e => this.handleError(e));
	}

	/**
	 * Callback that handles authorizing a user on backend. Bound
<<<<<<< HEAD
	 * to the form.submit() for the view.
=======
	 * to the form.submit() in render() for the view.
>>>>>>> c2ae29e7
	 *
	 * @param {Integer} id - the unique id of the user to authorize
	 * @param {Event} event - the form submission event
	 */
	authorize_user(id, event) {
		event.preventDefault();
		let data = this.get_form_data(event.target);

		User.authorize(id, data).then(_ => {
			this.navigate("/users/" + id);
			// notify user of success
		}).catch(e => this.handleError(e));
	}

	/**
	 * Callback that handles setting a user's PIN. Bound to the form.submit() in
	 * render() for the view
	 *
	 *  @param {Event} event - the form submission event
	 */
	set_pin(event) {
		event.preventDefault();
		let data = this.get_form_data(event.target);

		User.changePIN(this.user.id, data.pin).then(_ => {
			this.navigate("/profile");
			// notify user of success
		}).catch(e => this.handleError(e));
	}

	/**
	 * Helper method to view a user.
	 *
	 * @param {Integer} id - the unique id of the user to view
	 * @param {bool} editable - whether to show controls for editing the user.
	 * @param {bool} authorizable - whether to show controls for authorizing the user.
	 */
	read_user(id, editable, authorizable, role_editable, payment_permission) {
		let p0 = User.read(id);
		let p1 = EquipmentType.list();
		let p2 = Role.list();
		let p3 = Charge.list("user_id=" + id);
		let p4 = Payment.list("user_id=" + id);

		Promise.all([p0,p1,p2,p3,p4]).then(values => {
			let currency_formatter = new Intl.NumberFormat('en-US', { style: 'currency', currency: 'USD', minimumFractionDigits: 2 });
			let date_formatter = new Intl.DateTimeFormat();
			let user = values[0];
			let equipment_types = values[1];
			let roles = values[2].filter(role => "unauthenticated" != role.name);
			let authorized_equipment_types = equipment_types.filter(type => user.authorizations.includes(type.id));

			let total_charges = values[3].map(e => Number.parseFloat(e.amount)).reduce((a, c) => a + c, 0.0);
			let total_payments = values[4].map(e => Number.parseFloat(e.amount)).reduce((a, c) => a + c, 0.0);
			let balance = currency_formatter.format(Number(Math.round((total_payments - total_charges)+'e2')+'e-2'));
			let ledger = values[3].concat(values[4]).map(e => {
				e.ts = new Date(e.time);
				e.time = date_formatter.format(e.ts);
				return e;
			}).sort((a, b) => {
				return a.ts - b.ts;
			});

			ledger = ledger.reduce(function(new_ledger, transaction) {
				transaction.amount = parseFloat(transaction.amount);
				if("charge_policy" in transaction) {
					transaction.amount *= -1;
				}

				if(new_ledger.length > 0) {
					transaction.balance = new_ledger[new_ledger.length-1].balance + transaction.amount;
				} else {
					transaction.balance = transaction.amount;
				}

				new_ledger.push(transaction);
				return new_ledger;
			}, []).map((transaction) => {
				transaction.balance = currency_formatter.format(transaction.balance);
				transaction.amount = currency_formatter.format(transaction.amount);
				return transaction;
			});

			this.render("#main", "authenticated/users/view", {
					"user":user,
					"equipment_types":equipment_types,
					"roles":roles,
					"authorized_equipment_types":authorized_equipment_types,
					"ledger":ledger,
					"balance":balance,
					"editable": editable,
					"authorizable":authorizable,
					"role_editable": role_editable,
					"create_payment_permission": payment_permission
			}, {}, () => {
				let selector = document.getElementById("role_id");
				if(selector) {
					selector.value = user.role.id;
				}
				for(const authorization of user.authorizations) {
					document.getElementById("authorizations." + authorization).checked = true;
				}
				let form = null;
				form = document.getElementById("edit-user-form");
				if(form) {
					form.addEventListener("submit", (e) => { this.update_user(id, e); });
				}
				form = document.getElementById("authorize-user-form");
				if(form) {
					form.addEventListener("submit", (e) => { this.authorize_user(id, e); });
				}
				let transaction_button = null;
				transaction_button = document.getElementById("transaction-button");
				if(transaction_button) {
					transaction_button.addEventListener("click", (e) => {this.toggle_transactions();});
				}
				if(values[3].length + values[4].length > 20) {
					this.toggle_transactions();
				}
				this.set_icon_colors(document);
			});
		}).catch(e => this.handleError(e));
	}

	/**
	 * Callback that handles updating a user on backend. Bound
<<<<<<< HEAD
	 * to the form.submit() for the view.
=======
	 * to the form.submit() in render() for the view.
>>>>>>> c2ae29e7
	 *
	 * @param {Integer} id - the unique id of the user to modify
	 * @param {Event} event - the form submission event
	 */
	update_user(id, event) {
		event.preventDefault();
		let data = this.get_form_data(event.target);

		User.modify(id, data).then(_ => {
			this.navigate("/users/" + id);
			// notify user of success
		}).catch(e => this.handleError(e));
	}

	/**
	 * Render an optionally sorted list of users
	 */
	list_users(params) {
		let queryString = "";
		if(params !== null) {
			queryString = Object.keys(params).map(key => key + '=' + params[key]).join('&');
		}

		let p0 = User.list(queryString);
		let p1 = Role.list();

		Promise.all([p0,p1]).then(values => {
			let users = values[0];
			let roles = values[1];

			if((params !== null) && 0 < Object.keys(params).length) {
				params.customized = true;
			}
			this.render("#main", "authenticated/users/list", {
				"users": users,
				"search": params,
				"roles": roles,
				"create_user_permission": this.user.has_permission(Permission.CREATE_USER)
			}, {}, () => {
				let element = document.getElementById("role_id");
				this.set_dropdown_selector(element, params.role_id);
				this.set_icon_colors(document);
			});
		}).catch(e => this.handleError(e));
	}

	search_users(search_form) {
		// look at search params to insure we have a search
		let search = {};
		let searchParams = this.get_form_data(search_form);
		let keys = Object.getOwnPropertyNames(searchParams);
		for(let k of keys) {
			if(0 < searchParams[k].length || ("boolean" == typeof(searchParams[k]))) {
				search[k] = searchParams[k];
			}
		}

		if(0 < Object.keys(search).length) {
			this.list_users(search);
		}
	}

	sort_users(sort_column) {
		let search_form = document.getElementById('user_search_form');
		// look at search params to insure we have a search
		let search = {};
		let searchParams = this.get_form_data(search_form);
		let keys = Object.getOwnPropertyNames(searchParams);
		for(let k of keys) {
			if(0 < searchParams[k].length || ("boolean" == typeof(searchParams[k]) && searchParams[k])) {
				search[k] = searchParams[k];
			}
		}

		search.sort = sort_column;
		this.list_users(search);
	}

	toggle_transactions() {
		let content = document.getElementsByClassName("collapsible-content");
		let button = document.getElementById("transaction-button");

		if(button.innerText == "Show Transactions") {
			button.innerText = "Hide Transactions";
		} else {
			button.innerText = "Show Transactions";
		}

		for(let i = 0; i < content.length; i++) {
			let element = content[i];
			if(element.style.display == '') {
				element.style.display = 'none';
			} else {
				element.style.display = '';
			}
		}
	}

	set_icon_colors(d) {
		let icons = d.getElementsByClassName("material-icons");

		for(let i = 0; i < icons.length; i++) {
			if(icons[i].innerText == "check_circle_outline") {
				icons[i].style.color = "green";
			}
			if(icons[i].innerText == "highlight_off") {
				icons[i].style.color = "red";
			}
		}
	}

	card_options_selector(value) {
		// Warning hardcoded values! However, we'd need
		// to make massive changes to the Portal Box
		// Application to do otherwise
		let equipment_type_selector_label = document.getElementById("equipment_type_id_label");
		let equipment_type_selector = document.getElementById("equipment_type_id");
		let user_selector_label = document.getElementById("user_id_label");
		let user_selector = document.getElementById("user_id");
		switch(value) {
			case "1":	// intentional fallthrough
			case "2":
				// hide and disable the equipment type and user selectors
				equipment_type_selector_label.style.display = "none";
				equipment_type_selector.style.display = "none";
				equipment_type_selector.disabled = true;
				equipment_type_selector.required = false;
				user_selector_label.style.display = "none";
				user_selector.style.display = "none";
				user_id_input.style.display = "none";
				user_selector.disabled = true;
				user_selector.required = false;
				break;
			case "3": // type training selected
				// hide and disable the user selector
				// show and enable the equipment type selector
				equipment_type_selector_label.style.display = "block";
				equipment_type_selector.style.display = "block";
				equipment_type_selector.disabled = false;
				equipment_type_selector.required = true;
				user_selector_label.style.display = "none";
				user_selector.style.display = "none";
				user_id_input.style.display = "none";
				user_selector.disabled = true;
				user_selector.required = false;
				break;
			case "4": // user card selected
				// hide and disable the equipment type selector
				// show and enable the user selector
				equipment_type_selector_label.style.display = "none";
				equipment_type_selector.style.display = "none";
				equipment_type_selector.disabled = true;
				equipment_type_selector.required = false;
				user_selector_label.style.display = "block";
				user_selector.style.display = "none";
				user_id_input.style.display = "block";
				user_selector.disabled = false;
				user_selector.required = true;
				break;
			default:
				equipment_type_selector_label.style.display = "none";
				equipment_type_selector.style.display = "none";
				equipment_type_selector.disabled = true;
				equipment_type_selector.required = false;
				user_selector_label.style.display = "none";
				user_selector.style.display = "none";
				user_id_input.style.display = "none";
				user_selector.disabled = true;
				user_selector.required = false;
		}
	}

	set_dropdown_selector(element, id) {
		for(let i = 0; i < element.length; i++) {
			if(element[i].value == id) {
				element[i].selected = true;
			}
		}
	}
}

export { Application };<|MERGE_RESOLUTION|>--- conflicted
+++ resolved
@@ -772,11 +772,7 @@
 
 	/**
 	 * Callback that handles adding an api key to the backend. Bound
-<<<<<<< HEAD
 	 * to the form.submit() for the view
-=======
-	 * to the form.submit() in render() for the view
->>>>>>> c2ae29e7
 	 *
 	 * @param {Event} event - the form submission event
 	 */
@@ -826,11 +822,7 @@
 
 	/**
 	 * Callback that handles updating cards on backend. Bound
-<<<<<<< HEAD
 	 * to the form.submit() for the view.
-=======
-	 * to the form.submit() in render() for the view.
->>>>>>> c2ae29e7
 	 *
 	 * @param {Integer} id - the unique id of the location to modify
 	 * @param {Event} event - the form submission event
@@ -847,11 +839,7 @@
 
 	/**
 	 * Callback that handles adding a card to the backend. Bound
-<<<<<<< HEAD
 	 * to the form.submit() for the view
-=======
-	 * to the form.submit() in render() for the view
->>>>>>> c2ae29e7
 	 *
 	 * @param {Event} event - the form submission event
 	 */
@@ -902,11 +890,7 @@
 
 	/**
 	 * Callback that handles updating charges on backend. Bound
-<<<<<<< HEAD
 	 * to the form.submit() for the view.
-=======
-	 * to the form.submit() in render() for the view.
->>>>>>> c2ae29e7
 	 */
 	update_charge(charge, event) {
 		event.preventDefault();
@@ -935,11 +919,7 @@
 
 	/**
 	 * Callback that handles adding equipment to the backend. Bound
-<<<<<<< HEAD
 	 * to the form.submit() for the view
-=======
-	 * to the form.submit() in render() for the view
->>>>>>> c2ae29e7
 	 *
 	 * @param {Event} event - the form submission event
 	 */
@@ -1005,11 +985,7 @@
 
 	/**
 	 * Callback that handles updating equipment on backend. Bound
-<<<<<<< HEAD
 	 * to the form.submit() for the view.
-=======
-	 * to the form.submit() in render() for the view.
->>>>>>> c2ae29e7
 	 *
 	 * @param {Integer} id - the unique id of the equipment to modify
 	 * @param {Event} event - the form submission event
@@ -1038,11 +1014,7 @@
 
 	/**
 	 * Callback that handles adding an equipment type to the backend.
-<<<<<<< HEAD
 	 * Bound to the form.submit() for the view
-=======
-	 * Bound to the form.submit() in render() for the view
->>>>>>> c2ae29e7
 	 *
 	 * @param {Event} event - the form submission event
 	 */
@@ -1085,11 +1057,7 @@
 
 	/**
 	 * Callback that handles updating an equipment type on backend.
-<<<<<<< HEAD
 	 * Bound to the form.submit() for the view.
-=======
-	 * Bound to the form.submit() in render() for the view.
->>>>>>> c2ae29e7
 	 *
 	 * @param {Integer} id - the unique id of the location to modify
 	 * @param {Event} event - the form submission event
@@ -1106,11 +1074,7 @@
 
 	/**
 	 * Callback that handles adding a location to the backend. Bound
-<<<<<<< HEAD
 	 * to the form.submit() for the view
-=======
-	 * to the form.submit() in render() for the view
->>>>>>> c2ae29e7
 	 *
 	 *  @param {Event} event - the form submission event
 	 */
@@ -1145,11 +1109,7 @@
 
 	/**
 	 * Callback that handles updating a location on backend. Bound
-<<<<<<< HEAD
 	 * to the form.submit() for the view.
-=======
-	 * to the form.submit() in render() for the view.
->>>>>>> c2ae29e7
 	 *
 	 * @param {Integer} id - the unique id of the location to modify
 	 * @param {Event} event - the form submission event
@@ -1265,11 +1225,7 @@
 
 	/**
 	 * Callback that handles adding a payment to the backend. Bound
-<<<<<<< HEAD
 	 * to the form.submit() for the view
-=======
-	 * to the form.submit() in render() for the view
->>>>>>> c2ae29e7
 	 *
 	 * @param {Event} event - the form submission event
 	 */
@@ -1285,11 +1241,7 @@
 
 	/**
 	 * Callback that handles confirming a payment. Bound to the form.submit()
-<<<<<<< HEAD
 	 * for the view
-=======
-	 * in render() for the view
->>>>>>> c2ae29e7
 	 *
 	 * @param {User} user - the user account for which a payment is being
 	 *      confirmed.
@@ -1308,11 +1260,7 @@
 
 	/**
 	 * Callback that handles adding a role to the backend. Bound to the
-<<<<<<< HEAD
 	 * form.submit() for the view
-=======
-	 * form.submit() in render() for the view
->>>>>>> c2ae29e7
 	 *
 	 * @param {Event} event - the form submission event
 	 */
@@ -1372,11 +1320,7 @@
 
 	/**
 	 * Callback that handles updating roles on backend. Bound
-<<<<<<< HEAD
 	 * to the form.submit() for the view.
-=======
-	 * to the form.submit() in render() for the view.
->>>>>>> c2ae29e7
 	 *
 	 * @param {Integer} id - the unique id of the role to modify
 	 * @param {Event} event - the form submission event
@@ -1393,11 +1337,7 @@
 
 	/**
 	 * Callback that handles adding a user to the backend. Bound
-<<<<<<< HEAD
 	 * to the form.submit() for the view
-=======
-	 * to the form.submit() in render() for the view
->>>>>>> c2ae29e7
 	 *
 	 * @param {Event} event - the form submission event
 	 */
@@ -1429,11 +1369,7 @@
 
 	/**
 	 * Callback that handles authorizing a user on backend. Bound
-<<<<<<< HEAD
 	 * to the form.submit() for the view.
-=======
-	 * to the form.submit() in render() for the view.
->>>>>>> c2ae29e7
 	 *
 	 * @param {Integer} id - the unique id of the user to authorize
 	 * @param {Event} event - the form submission event
@@ -1560,11 +1496,7 @@
 
 	/**
 	 * Callback that handles updating a user on backend. Bound
-<<<<<<< HEAD
 	 * to the form.submit() for the view.
-=======
-	 * to the form.submit() in render() for the view.
->>>>>>> c2ae29e7
 	 *
 	 * @param {Integer} id - the unique id of the user to modify
 	 * @param {Event} event - the form submission event
