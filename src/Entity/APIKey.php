--- conflicted
+++ resolved
@@ -7,11 +7,6 @@
 /**
  * APIKey represents a token that can be used to authenticate to the REST API
  * without establishing a User Session
-<<<<<<< HEAD
- *
- * @package Portalbox\Entity
-=======
->>>>>>> 0b1430ab
  */
 class APIKey {
 	use \Portalbox\Trait\HasIdProperty;
