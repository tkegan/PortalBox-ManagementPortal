<?php

namespace Portalbox\Entity;

/**
 * Cards come in a number of types and when presented to a portalbox, the
 * portalbox takes action based on the card type.
<<<<<<< HEAD
 *
 * @package Portalbox\Entity
=======
>>>>>>> 0b1430ab
 */
abstract class Card {
	use \Portalbox\Trait\HasIdProperty;

	/**
	 * Get the type of the card. Must be one of the predefined constants exposed
	 * by CardType
	 */
	abstract public function type_id(): int;

}<|MERGE_RESOLUTION|>--- conflicted
+++ resolved
@@ -5,11 +5,6 @@
 /**
  * Cards come in a number of types and when presented to a portalbox, the
  * portalbox takes action based on the card type.
-<<<<<<< HEAD
- *
- * @package Portalbox\Entity
-=======
->>>>>>> 0b1430ab
  */
 abstract class Card {
 	use \Portalbox\Trait\HasIdProperty;
