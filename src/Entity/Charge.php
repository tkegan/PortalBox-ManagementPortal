<?php

namespace Portalbox\Entity;

/**
 * Charge represents a charge to a user for use of equipment in the
 * portalbox network
<<<<<<< HEAD
 *
 * @package Portalbox\Entity
=======
>>>>>>> 0b1430ab
 */
class Charge {
	use \Portalbox\Trait\HasIdProperty;

	/**
	 * The id of the user who was charged
	 *
	 * @var int
	 */
	protected $user_id;

	/**
	 * The the user who was charged
	 *
	 * @var User
	 */
	protected $user;

	/**
	 * The id of the equipment the user used
	 *
	 * @var int
	 */
	protected $equipment_id;

	/**
	 * The the equipment the user used
	 *
	 * @var Equipment
	 */
	protected $equipment;

	/**
	 * The time of this charge
	 *
	 * @var string
	 */
	protected $time;

	/**
	 * The amount of this charge
	 *
	 * @var string
	 */
	protected $amount;

	/**
	 * The id of the charge policy in effect during the creation of the Charge
	 *
	 * @var int
	 */
	protected $charge_policy_id;

	/**
	 * The charge rate in effect during the creation of the Charge
	 *
	 * @var string
	 */
	protected $charge_rate;

	/**
	 * The duration in seconds of the activation session that resulted in the
	 * creation of this Charge
	 *
	 * @var int
	 */
	protected $charged_time;

	/**
	 * Get the id of the user who paid
	 *
	 * @return int - the id of the user who paid
	 */
	public function user_id() : int {
		return $this->user_id;
	}

	/**
	 * Set the id of the user who paid
	 *
	 * @param int user_id - the id of the user who paid
	 * @return self
	 */
	public function set_user_id(int $user_id) : self {
		$this->user_id = $user_id;
		return $this;
	}

	/**
	 * Get the charged user's name
	 *
	 * @return string - the charged user's name
	 */
	public function user_name() : string {
		return $this->user->name();
	}

	/**
	 * Get the charged user
	 *
	 * @return User|null - the charged user
	 */
	public function user() : ?User {
		return $this->user;
	}

	/**
	 * Set the charged user
	 *
	 * @param User user - the charged user
	 * @return self
	 */
	public function set_user(User $user) : self {
		$this->user = $user;
		$this->user_id = $user->id();
		return $this;
	}

	/**
	 * Get the id of the equipment the user used to incur the Charge
	 *
	 * @return int - the id of the equipment the user used to incur the Charge
	 */
	public function equipment_id() : int {
		return $this->equipment_id;
	}

	/**
	 * Set the id of the equipment the user used to incur the Charge
	 *
	 * @param int equipment_id - the id of the equipment the user used to incur the Charge
	 * @return self
	 */
	public function set_equipment_id(int $equipment_id) : self {
		$this->equipment_id = $equipment_id;
		return $this;
	}

	/**
	 * Get the name of the equipment the user used to incur the Charge
	 *
	 * @return string - the name of the equipment the user used to incur the Charge
	 */
	public function equipment_name() : string {
		return $this->equipment->name();
	}

	/**
	 * Get the equipment the user used to incur the Charge
	 *
	 * @return Equipment|null - the equipment the user used to incur the Charge
	 */
	public function equipment() : ?Equipment {
		return $this->equipment;
	}

	/**
	 * Set the equipment the user used to incur the Charge
	 *
	 * @param Equipment equipment - the equipment the user used to incur the Charge
	 * @return self
	 */
	public function set_equipment(Equipment $equipment) : self {
		$this->equipment = $equipment;
		$this->equipment_id = $equipment->id();
		return $this;
	}

	/**
	 * Get the time of this charge
	 *
	 * @return string - the time of this charge
	 */
	public function time() : string {
		return $this->time;
	}

	/**
	 * Set the time of this charge
	 *
	 * @param string time - the time of this charge
	 * @return self
	 */
	public function set_time(string $time) : self {
		$this->time = $time;
		return $this;
	}

	/**
	 * Get the amount of this charge
	 *
	 * @return string - the amount of this charge
	 */
	public function amount() : string {
		return $this->amount;
	}

	/**
	 * Set the amount of this charge
	 *
	 * @param string amount - the amount of this charge
	 * @return self
	 */
	public function set_amount(string $amount) : self {
		$this->amount = $amount;
		return $this;
	}

	/**
	 * Get the policy for this charge
	 *
	 * @return string - name for the charge policy
	 */
	public function charge_policy() : string {
		return ChargePolicy::name_for_policy($this->charge_policy_id);
	}

	/**
	 * Get the id of the charge policy in effect during the creation of the Charge
	 *
	 * @return int - the id of the charge policy in effect during the creation of the Charge
	 */
	public function charge_policy_id() : int {
		return $this->charge_policy_id;
	}

	/**
	 * Set the id of the charge policy in effect during the creation of the Charge
	 *
	 * @param int charge_policy_id - the id of the charge policy in effect during the creation of the Charge
	 * @return self
	 */
	public function set_charge_policy_id(int $charge_policy_id) : self {
		$this->charge_policy_id = $charge_policy_id;
		return $this;
	}

	/**
	 * Get the charge rate in effect during the creation of the Charge
	 *
	 * @return string - the charge rate in effect during the creation of the Charge
	 */
	public function charge_rate() : string {
		return $this->charge_rate;
	}

	/**
	 * Set the charge rate in effect during the creation of the Charge
	 *
	 * @param string charge_rate - the charge rate in effect during the creation of the Charge
	 * @return self
	 */
	public function set_charge_rate(string $charge_rate) : self {
		$this->charge_rate = $charge_rate;
		return $this;
	}

	/**
	 * Get duration in seconds of the activation session that resulted in the
	 * creation of this Charge
	 *
	 * @return int - the duration in seconds of the activation session that
	 * resulted in the creation of this Charge
	 */
	public function charged_time() : int {
		return $this->charged_time;
	}

	/**
	 * Set duration in seconds of the activation session that resulted in the
	 * creation of this Charge
	 *
	 * @param int charged_time - the duration in seconds of the activation session that resulted in the
	 * creation of this Charge
	 * @return self
	 */
	public function set_charged_time(int $charged_time) : self {
		$this->charged_time = $charged_time;
		return $this;
	}
}<|MERGE_RESOLUTION|>--- conflicted
+++ resolved
@@ -5,11 +5,6 @@
 /**
  * Charge represents a charge to a user for use of equipment in the
  * portalbox network
-<<<<<<< HEAD
- *
- * @package Portalbox\Entity
-=======
->>>>>>> 0b1430ab
  */
 class Charge {
 	use \Portalbox\Trait\HasIdProperty;
