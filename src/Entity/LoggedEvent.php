--- conflicted
+++ resolved
@@ -4,11 +4,6 @@
 
 /**
  * LoggedEvent represents one Event in the event log
-<<<<<<< HEAD
- *
- * @package Portalbox\Entity
-=======
->>>>>>> 0b1430ab
  */
 class LoggedEvent {
 	use \Portalbox\Trait\HasIdProperty;
