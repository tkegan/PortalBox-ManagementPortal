--- conflicted
+++ resolved
@@ -5,11 +5,6 @@
 /**
  * Cards come in a number of types and when presented to a portalbox, the
  * portalbox shutsdown when presented with cards of this type.
-<<<<<<< HEAD
- *
- * @package Portalbox\Entity
-=======
->>>>>>> 0b1430ab
  */
 class ShutdownCard extends Card {
 
