--- conflicted
+++ resolved
@@ -7,11 +7,6 @@
  *
  *	Typically this class is used by requesting the authenticated user instance
  *	from the Session which will be an instance of this class
-<<<<<<< HEAD
- *
- * @package Portalbox\Entity
-=======
->>>>>>> 0b1430ab
  */
 class User {
 	use \Portalbox\Trait\HasIdProperty;
